--- conflicted
+++ resolved
@@ -1,17 +1,13 @@
 <div class="text-field">
-<<<<<<< HEAD
-    <input type="text" ng-model="model" autocorrect="off" autocapitalize="off" guac-focus="focused"
-           ng-disabled="disabled" ng-attr-list="{{ dataListId }}"/>
-    <datalist ng-if="dataListId" id="{{ dataListId }}">
-=======
     <input type="text"
            ng-attr-id="{{ fieldId }}"
            ng-attr-list="{{ dataListId }}"
            ng-model="model"
+           ng-disabled="disabled"
+           guac-focus="focused"
            autocorrect="off"
            autocapitalize="off"/>
     <datalist ng-if="dataListId" ng-attr-id="{{ dataListId }}">
->>>>>>> 91bf8438
         <option ng-repeat="option in field.options | orderBy: option"
                 value="{{ option }}">{{ getFieldOption(option) | translate }}</option>
     </datalist>
